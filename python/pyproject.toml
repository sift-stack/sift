[project]
name = "sift_stack_py"
version = "0.8.5"
description = "Python client library for the Sift API"
requires-python = ">=3.8"
readme = { file = "README.md", content-type = "text/markdown" }
license = { file = "LICENSE" }
classifiers = [
    "License :: OSI Approved :: MIT License",
    "Programming Language :: Python :: 3.8",
    "Programming Language :: Python :: 3.9",
    "Programming Language :: Python :: 3.10",
    "Programming Language :: Python :: 3.11",
    "Programming Language :: Python :: 3.12",
]
maintainers = [
    { name = "Sift Software Engineers", email = "engineering@siftstack.com" },
]
keywords = ["sift", "sift-stack", "siftstack", "sift_py"]
dependencies = [
    "grpcio~=1.13",
    "PyYAML~=6.0",
    "pandas~=2.0",
    "protobuf>=4.0",
    "pydantic~=2.0",
    # Support python 3.9+ typing in older versons of python.
    "eval-type-backport~=0.2",
    "pydantic_core~=2.3",
    "requests~=2.25",
    "requests-toolbelt~=1.0",
    "alive-progress~=3.0",
    # May move these to optional dependencies in the future.
    "pandas-stubs~=2.0",
    "types-PyYAML~=6.0",
    "types-protobuf>=4.0",
    "typing-extensions~=4.6",
    "types-requests~=2.25",
]

[project.urls]
Homepage = "https://github.com/sift-stack/sift/tree/main/python"
Documentation = "https://docs.siftstack.com/sift_py/sift_py.html"
Repository = "https://github.com/sift-stack/sift/tree/main/python"
Changelog = "https://github.com/sift-stack/sift/tree/main/python/CHANGELOG.md"

[project.optional-dependencies]
# development
development = [
    "grpcio-testing~=1.13",
    "mypy==1.10.0",
    "pyarrow>=17.0.0", # sift_client, older version to support py3.8
    "pyright==1.1.386",
    "pytest==8.2.2",
    "pytest-asyncio==0.23.7",
    "pytest-benchmark==4.0.0",
    "pytest-mock==3.14.0",
    "ruff~=0.12.10",
]
build = ["pdoc==14.5.0", "build==1.2.1"]
docs = ["mkdocs", "mkdocs-material", "mkdocstrings[python]", "mkdocs-include-markdown-plugin", "mkdocs-api-autonav", "mike"]

# May be required for certain library functionality
openssl = ["pyOpenSSL<24.0.0", "types-pyOpenSSL<24.0.0", "cffi~=1.14"]
tdms = ["npTDMS~=1.9"]
rosbags = ["rosbags~=0.0"]
sift-stream = ["sift-stream-bindings>=0.1.2"]
hdf5 = ["h5py~=3.11", "polars~=1.8"]
<<<<<<< HEAD
=======
# Ensure any new user build extras are added to .github/workflows/python_build.yaml
>>>>>>> 65db1e09

[build-system]
requires = ["setuptools"]
build-backend = "setuptools.build_meta"

[tool.mypy]
python_version = "3.10" # Use the Python 3.10 type checker since we are using eval-type-backport and `from __future__ import annotations`

[tool.pyright]
python_version = "3.8"
reportOptionalMemberAccess = "none"
reportArgumentType = "none"
reportAttributeAccessIssue = "none"
stubPath = "lib/sift_client/resources/sync_stubs"
useLibraryCodeForTypes = true
exclude = [
    ".bzr",
    ".direnv",
    ".eggs",
    ".git",
    ".git-rewrite",
    ".hg",
    ".ipynb_checkpoints",
    ".mypy_cache",
    ".nox",
    ".pants.d",
    ".pyenv",
    ".pytest_cache",
    ".pytype",
    ".ruff_cache",
    ".svn",
    ".tox",
    ".venv",
    ".vscode",
    "__pypackages__",
    "_build",
    "buck-out",
    "build",
    "dist",
    "node_modules",
    "site-packages",
    "venv",
    "lib/sift",
    "lib/google",
    "lib/protoc_gen_openapiv2",
]

# No official typing stubs for Python gRPC libraries yet.
# https://github.com/grpc/grpc/issues/29041
[[tool.mypy.overrides]]
module = "grpc_testing"
ignore_missing_imports = true
ignore_errors = true

[[tool.mypy.overrides]]
module = "grpc"
ignore_missing_imports = true
ignore_errors = true

[[tool.mypy.overrides]]
module = "grpc.aio"
ignore_missing_imports = true
ignore_errors = true

[[tool.mypy.overrides]]
module = "pyarrow"
ignore_missing_imports = true
ignore_errors = true

[[tool.mypy.overrides]]
module = "requests_toolbelt"
ignore_missing_imports = true
ignore_errors = true

[tool.setuptools.packages.find]
where = ["lib"]

[tool.setuptools.package-data]
sift_grafana = ["py.typed"]
sift_py = ["py.typed"]
sift_client = ["py.typed", "resources/sync_stubs/*.pyi"]

[tool.ruff]
line-length = 100
indent-width = 4
target-version = "py38" # Python 3.8
exclude = [
    ".bzr",
    ".direnv",
    ".eggs",
    ".git",
    ".git-rewrite",
    ".hg",
    ".ipynb_checkpoints",
    ".mypy_cache",
    ".nox",
    ".pants.d",
    ".pyenv",
    ".pytest_cache",
    ".pytype",
    ".ruff_cache",
    ".svn",
    ".tox",
    ".venv",
    ".vscode",
    "__pypackages__",
    "_build",
    "buck-out",
    "build",
    "dist",
    "node_modules",
    "site-packages",
    "venv",
    "lib/sift",
    "lib/google",
    "lib/protoc_gen_openapiv2",
]

[tool.ruff.lint]
select = [
    "F", # pyflakes
    "W", # pycodestyle warning
    "I", # import sort
    "N", # pep8-naming
    "TID", # flake8-tidy-imports
]<|MERGE_RESOLUTION|>--- conflicted
+++ resolved
@@ -65,10 +65,7 @@
 rosbags = ["rosbags~=0.0"]
 sift-stream = ["sift-stream-bindings>=0.1.2"]
 hdf5 = ["h5py~=3.11", "polars~=1.8"]
-<<<<<<< HEAD
-=======
 # Ensure any new user build extras are added to .github/workflows/python_build.yaml
->>>>>>> 65db1e09
 
 [build-system]
 requires = ["setuptools"]
