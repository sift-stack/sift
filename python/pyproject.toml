[project]
name = "sift_stack_py"
version = "0.9.1"
description = "Python client library for the Sift API"
requires-python = ">=3.8"
readme = { file = "README.md", content-type = "text/markdown" }
license = { file = "LICENSE" }
classifiers = [
    "License :: OSI Approved :: MIT License",
    "Programming Language :: Python :: 3.8",
    "Programming Language :: Python :: 3.9",
    "Programming Language :: Python :: 3.10",
    "Programming Language :: Python :: 3.11",
    "Programming Language :: Python :: 3.12",
]
maintainers = [
    { name = "Sift Software Engineers", email = "engineering@siftstack.com" },
]
keywords = ["sift", "sift-stack", "siftstack", "sift_py"]
dependencies = [
    "grpcio~=1.13",
    "PyYAML~=6.0",
    "pandas~=2.0",
    "protobuf>=4.0",
    "pydantic~=2.10",
    # Support python 3.9+ typing in older versons of python.
    "eval-type-backport~=0.2",
    "pydantic_core~=2.3",
    "requests~=2.25",
    "requests-toolbelt~=1.0",
    "alive-progress~=3.0",
    # May move these to optional dependencies in the future.
    "pandas-stubs~=2.0",
    "types-PyYAML~=6.0",
    "types-protobuf>=4.0",
    "typing-extensions~=4.6",
    "types-requests~=2.25",
]

[project.urls]
Homepage = "https://github.com/sift-stack/sift/tree/main/python"
Documentation = "https://docs.siftstack.com/sift_py/sift_py.html"
Repository = "https://github.com/sift-stack/sift/tree/main/python"
Changelog = "https://github.com/sift-stack/sift/tree/main/python/CHANGELOG.md"

[project.optional-dependencies]
# development
development = [
    "grpcio-testing~=1.13",
    "mypy==1.10.0",
    "pyarrow>=17.0.0", # sift_client, older version to support py3.8
    "pyright==1.1.386",
    "pytest==8.2.2",
    "pytest-asyncio==0.23.7",
    "pytest-benchmark==4.0.0",
    "pytest-mock==3.14.0",
    "pytest-dotenv==0.5.2",
    "ruff~=0.12.10",
]
build = ["pdoc==14.5.0", "build==1.2.1"]
docs = ["mkdocs",
    "mkdocs-material",
    "mkdocstrings[python]",
    "mkdocs-include-markdown-plugin",
    "mkdocs-api-autonav",
    "mike",
    "griffe-pydantic",
    "mkdocs-jupyter"]

# May be required for certain library functionality
openssl = ["pyOpenSSL<24.0.0", "types-pyOpenSSL<24.0.0", "cffi~=1.14"]
tdms = ["npTDMS~=1.9"]
rosbags = ["rosbags~=0.0"]
sift-stream = ["sift-stream-bindings>=0.1.2"]
hdf5 = ["h5py~=3.11", "polars~=1.8"]
# Ensure any new user build extras are added to .github/workflows/python_build.yaml

[build-system]
requires = ["setuptools"]
build-backend = "setuptools.build_meta"

[tool.mypy]
python_version = "3.10" # Use the Python 3.10 type checker since we are using eval-type-backport and `from __future__ import annotations`

[tool.pyright]
python_version = "3.8"
reportOptionalMemberAccess = "none"
reportArgumentType = "none"
reportAttributeAccessIssue = "none"
stubPath = "lib/sift_client/resources/sync_stubs"
useLibraryCodeForTypes = true
exclude = [
    ".bzr",
    ".direnv",
    ".eggs",
    ".git",
    ".git-rewrite",
    ".hg",
    ".ipynb_checkpoints",
    ".mypy_cache",
    ".nox",
    ".pants.d",
    ".pyenv",
    ".pytest_cache",
    ".pytype",
    ".ruff_cache",
    ".svn",
    ".tox",
    ".venv",
    ".vscode",
    "__pypackages__",
    "_build",
    "buck-out",
    "build",
    "dist",
    "node_modules",
    "site-packages",
    "venv",
    "lib/sift",
    "lib/buf",
    "lib/google",
    "lib/protoc_gen_openapiv2",
]

# No official typing stubs for Python gRPC libraries yet.
# https://github.com/grpc/grpc/issues/29041
[[tool.mypy.overrides]]
module = "grpc_testing"
ignore_missing_imports = true
ignore_errors = true

[[tool.mypy.overrides]]
module = "grpc"
ignore_missing_imports = true
ignore_errors = true

[[tool.mypy.overrides]]
module = "grpc.aio"
ignore_missing_imports = true
ignore_errors = true

[[tool.mypy.overrides]]
module = "pyarrow"
ignore_missing_imports = true
ignore_errors = true

[[tool.mypy.overrides]]
module = "requests_toolbelt"
ignore_missing_imports = true
ignore_errors = true

[tool.setuptools.packages.find]
where = ["lib"]

[tool.setuptools.package-data]
sift_grafana = ["py.typed"]
sift_py = ["py.typed"]
sift_client = ["py.typed", "resources/sync_stubs/*.pyi"]

[tool.ruff]
line-length = 100
indent-width = 4
target-version = "py38" # Python 3.8
exclude = [
    ".bzr",
    ".direnv",
    ".eggs",
    ".git",
    ".git-rewrite",
    ".hg",
    ".ipynb_checkpoints",
    ".mypy_cache",
    ".nox",
    ".pants.d",
    ".pyenv",
    ".pytest_cache",
    ".pytype",
    ".ruff_cache",
    ".svn",
    ".tox",
    ".venv",
    ".vscode",
    "__pypackages__",
    "_build",
    "buck-out",
    "build",
    "dist",
    "node_modules",
    "site-packages",
    "venv",
    "lib/sift",
    "lib/google",
    "lib/buf",
    "lib/protoc_gen_openapiv2",
]

[tool.ruff.lint]
select = [
    "F", # pyflakes
    "W", # pycodestyle warning
    "I", # import sort
    "N", # pep8-naming
    "TID", # flake8-tidy-imports
]

<<<<<<< HEAD
# pytest.ini
[tool.pytest.ini_options]
=======
[tool.pytest.ini_options]
env_files = [
    ".env"
]
>>>>>>> a0ec4574
testpaths = [
    "lib/sift_py",
    "lib/sift_client/_tests",
]
<<<<<<< HEAD
# Ignored till we have credentials added to GH actions
norecursedirs = [
    "lib/sift_client/_tests/integrated",
]
=======

markers = [
    "integration: mark a test as an integration test (requires API)"
]
>>>>>>> a0ec4574
<|MERGE_RESOLUTION|>--- conflicted
+++ resolved
@@ -203,27 +203,15 @@
     "TID", # flake8-tidy-imports
 ]
 
-<<<<<<< HEAD
-# pytest.ini
-[tool.pytest.ini_options]
-=======
 [tool.pytest.ini_options]
 env_files = [
     ".env"
 ]
->>>>>>> a0ec4574
 testpaths = [
     "lib/sift_py",
     "lib/sift_client/_tests",
 ]
-<<<<<<< HEAD
-# Ignored till we have credentials added to GH actions
-norecursedirs = [
-    "lib/sift_client/_tests/integrated",
-]
-=======
 
 markers = [
     "integration: mark a test as an integration test (requires API)"
 ]
->>>>>>> a0ec4574
