--- conflicted
+++ resolved
@@ -21,34 +21,17 @@
   "sift_py",
 ]
 dependencies = [
-<<<<<<< HEAD
   "grpcio~=1.64.1",
   "PyYAML~=6.0.0",
   "pandas~=2.0.3",
   "protobuf~=5.26.0",
+  "pydantic~=2.0.0",
 
   # May move these to optional dependencies in the future.
   "pandas-stubs~=2.0.3",
   "types-PyYAML~=6.0.0",
   "types-protobuf~=5.26.0.20240420",
   "typing-extensions~=4.6.1",
-=======
-  "aiofiles==24.1.0",
-  "typing-extensions==4.12.2",
-  # https://grpc.github.io/grpc/python/
-  "grpcio==1.64.1",
-  # https://googleapis.dev/python/protobuf/latest/
-  "types-protobuf==5.26.0.20240422",
-  "protobuf==5.27.2",
-  # https://grpc-interceptor.readthedocs.io
-  "grpc-interceptor==0.15.4",
-  # https://pyyaml.org/wiki/PyYAMLDocumentation
-  "PyYAML==6.0.1",
-  "types-PyYAML==6.0.12.20240311",
-  "pandas==2.0.3",
-  "pandas-stubs==2.0.3.230814",
-  "pydantic~=2.0.0",
->>>>>>> 212dd2ad
 ]
 
 [project.urls]
