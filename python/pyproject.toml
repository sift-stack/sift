--- conflicted
+++ resolved
@@ -18,7 +18,6 @@
 ]
 keywords = ["sift", "sift-stack", "siftstack", "sift_py"]
 dependencies = [
-<<<<<<< HEAD
     "grpcio~=1.13",
     "PyYAML~=6.0",
     "pandas~=2.0",
@@ -29,30 +28,14 @@
     "pydantic_core~=2.3",
     "requests~=2.25",
     "requests-toolbelt~=1.0",
+    "alive-progress~=3.0",
+
     # May move these to optional dependencies in the future.
     "pandas-stubs~=2.0",
     "types-PyYAML~=6.0",
     "types-protobuf>=4.0",
     "typing-extensions~=4.6",
     "types-requests~=2.25",
-=======
-  "grpcio~=1.13",
-  "PyYAML~=6.0",
-  "pandas~=2.0",
-  "protobuf>=4.0",
-  "pydantic~=2.0",
-  "pydantic_core~=2.3",
-  "requests~=2.25",
-  "requests-toolbelt~=1.0",
-  "alive-progress~=3.0",
-
-  # May move these to optional dependencies in the future.
-  "pandas-stubs~=2.0",
-  "types-PyYAML~=6.0",
-  "types-protobuf>=4.0",
-  "typing-extensions~=4.6",
-  "types-requests~=2.25",
->>>>>>> 1b6696c2
 ]
 
 [project.urls]
