--- conflicted
+++ resolved
@@ -4,22 +4,8 @@
 
 from sift_client._internal.low_level_wrappers.runs import RunsLowLevelClient
 from sift_client.resources._base import ResourceBase
-<<<<<<< HEAD
-from sift_client.sift_types.run import Run, RunUpdate
-from sift_client.util.cel_utils import (
-    contains,
-    equals,
-    equals_null,
-    greater_than,
-    in_,
-    less_than,
-    match,
-    not_,
-)
-=======
 from sift_client.sift_types.run import Run, RunCreate, RunUpdate
 from sift_client.util import cel_utils as cel
->>>>>>> a0ec4574
 
 if TYPE_CHECKING:
     import re
@@ -75,27 +61,6 @@
         name: str | None = None,
         name_contains: str | None = None,
         name_regex: str | re.Pattern | None = None,
-<<<<<<< HEAD
-        run_ids: list[str] | None = None,
-        description: str | None = None,
-        description_contains: str | None = None,
-        duration_seconds: int | None = None,
-        client_key: str | None = None,
-        asset_id: str | None = None,
-        asset_name: str | None = None,
-        created_by_user_id: str | None = None,
-        is_stopped: bool | None = None,
-        created_date_start: datetime | None = None,
-        created_date_end: datetime | None = None,
-        modified_date_start: datetime | None = None,
-        modified_date_end: datetime | None = None,
-        start_time_start: datetime | None = None,
-        start_time_end: datetime | None = None,
-        stop_time_start: datetime | None = None,
-        stop_time_end: datetime | None = None,
-        include_archived: bool = False,
-        organization_id: str | None = None,
-=======
         # self ids
         run_ids: list[str] | None = None,
         client_keys: list[str] | None = None,
@@ -122,7 +87,6 @@
         description_contains: str | None = None,
         include_archived: bool = False,
         filter_query: str | None = None,
->>>>>>> a0ec4574
         order_by: str | None = None,
         limit: int | None = None,
     ) -> list[Run]:
@@ -131,30 +95,6 @@
         Args:
             name: Exact name of the run.
             name_contains: Partial name of the run.
-<<<<<<< HEAD
-            name_regex: Regular expression string to filter runs by name.
-            run_ids: List of run IDs to filter by.
-            description: Exact description of the run.
-            description_contains: Partial description of the run.
-            duration_seconds: Duration of the run in seconds.
-            client_key: Client key to filter by.
-            asset_id: Asset ID to filter by.
-            asset_name: Asset name to filter by.
-            created_by_user_id: User ID who created the run.
-            is_stopped: Whether the run is stopped.
-            created_date_start: Start date for created_date filter.
-            created_date_end: End date for created_date filter.
-            modified_date_start: Start date for modified_date filter.
-            modified_date_end: End date for modified_date filter.
-            start_time_start: Start date for start_time filter.
-            start_time_end: End date for start_time filter.
-            stop_time_start: Start date for stop_time filter.
-            stop_time_end: End date for stop_time filter.
-            include_archived: Whether to include archived runs.
-            organization_id: Organization ID to filter by.
-            order_by: How to order the retrieved runs.
-            limit: How many runs to retrieve. If None, retrieves all matches.
-=======
             name_regex: Regular expression to filter runs by name.
             run_ids: Filter to runs with any of these IDs.
             client_keys: Filter to runs with any of these client keys.
@@ -178,82 +118,10 @@
             filter_query: Explicit CEL query to filter runs.
             order_by: Field and direction to order results by.
             limit: Maximum number of runs to return. If None, returns all matches.
->>>>>>> a0ec4574
 
         Returns:
             A list of Run objects that match the filter criteria.
         """
-<<<<<<< HEAD
-        # Build CEL filter
-        filter_parts = []
-
-        if name:
-            filter_parts.append(equals("name", name))
-        elif name_contains:
-            filter_parts.append(contains("name", name_contains))
-        elif name_regex:
-            if isinstance(name_regex, re.Pattern):
-                name_regex = name_regex.pattern
-            filter_parts.append(match("name", name_regex))  # type: ignore
-
-        if run_ids:
-            filter_parts.append(in_("run_id", run_ids))
-
-        if description:
-            filter_parts.append(equals("description", description))
-        elif description_contains:
-            filter_parts.append(contains("description", description_contains))
-
-        if duration_seconds:
-            filter_parts.append(equals("duration", duration_seconds))
-
-        if client_key:
-            filter_parts.append(equals("client_key", client_key))
-
-        if asset_id:
-            filter_parts.append(equals("asset_id", asset_id))
-
-        if asset_name:
-            filter_parts.append(equals("asset_name", asset_name))
-
-        if created_by_user_id:
-            filter_parts.append(equals("created_by_user_id", created_by_user_id))
-
-        if is_stopped is not None:
-            filter_parts.append(not_(equals_null("stop_time")))
-
-        if not include_archived:
-            filter_parts.append(equals("archived_date", None))
-
-        if created_date_start:
-            filter_parts.append(greater_than("created_date", created_date_start))
-
-        if created_date_end:
-            filter_parts.append(less_than("created_date", created_date_end))
-
-        if modified_date_start:
-            filter_parts.append(greater_than("modified_date", modified_date_start))
-
-        if modified_date_end:
-            filter_parts.append(less_than("modified_date", modified_date_end))
-
-        if start_time_start:
-            filter_parts.append(greater_than("start_time", start_time_start))
-
-        if start_time_end:
-            filter_parts.append(less_than("start_time", start_time_end))
-
-        if stop_time_start:
-            filter_parts.append(greater_than("stop_time", stop_time_start))
-
-        if stop_time_end:
-            filter_parts.append(less_than("stop_time", stop_time_end))
-
-        if organization_id:
-            filter_parts.append(equals("organization_id", organization_id))
-
-        query_filter = " && ".join(filter_parts) if filter_parts else None
-=======
         filter_parts = [
             *self._build_name_cel_filters(
                 name=name, name_contains=name_contains, name_regex=name_regex
@@ -299,7 +167,6 @@
         if is_stopped is not None:
             filter_parts.append(cel.not_(cel.equals_null("stop_time")))
         query_filter = cel.and_(*filter_parts)
->>>>>>> a0ec4574
 
         runs = await self._low_level_client.list_all_runs(
             query_filter=query_filter or None,
