from __future__ import annotations

from abc import ABC
from typing import TYPE_CHECKING, Any, TypeVar

from sift_client.errors import _sift_client_experimental_warning
from sift_client.sift_types.tag import Tag
from sift_client.util import cel_utils as cel

_sift_client_experimental_warning()

if TYPE_CHECKING:
    import re
    from datetime import datetime

    from sift_client.client import SiftClient
    from sift_client.sift_types._base import BaseType
    from sift_client.transport.base_connection import GrpcClient, RestClient
T = TypeVar("T", bound="BaseType")


class ResourceBase(ABC):
    _sift_client: SiftClient

    def __init__(self, sift_client: SiftClient):
        self._sift_client = sift_client

    @property
    def client(self) -> SiftClient:
        return self._sift_client

    @property
    def grpc_client(self) -> GrpcClient:
        return self.client.grpc_client

    @property
    def rest_client(self) -> RestClient:
        return self.client.rest_client

    def _apply_client_to_instance(self, instance: T) -> T:
        instance._apply_client_to_instance(self.client)
        return instance

    def _apply_client_to_instances(self, instances: list[T]) -> list[T]:
        return [self._apply_client_to_instance(i) for i in instances]

    # Common CEL filters used in resources
    def _build_name_cel_filters(
        self,
        name: str | None = None,
        name_contains: str | None = None,
        name_regex: str | re.Pattern | None = None,
    ) -> list[str]:
        filter_parts = []
        if name:
            filter_parts.append(cel.equals("name", name))
        if name_contains:
            filter_parts.append(cel.contains("name", name_contains))
        if name_regex:
            filter_parts.append(cel.match("name", name_regex))
            print(filter_parts)
        return filter_parts

    def _build_time_cel_filters(
        self,
        created_after: datetime | None = None,
        created_before: datetime | None = None,
        modified_after: datetime | None = None,
        modified_before: datetime | None = None,
        created_by: Any | str | None = None,
        modified_by: Any | str | None = None,
    ) -> list[str]:
        filter_parts = []
        if created_after:
            filter_parts.append(cel.greater_than("created_date", created_after))
        if created_before:
            filter_parts.append(cel.less_than("created_date", created_before))
        if modified_after:
            filter_parts.append(cel.greater_than("modified_date", modified_after))
        if modified_before:
            filter_parts.append(cel.less_than("modified_date", modified_before))
        if created_by:
            if isinstance(created_by, str):
                filter_parts.append(cel.equals("created_by_user_id", created_by))
            else:
                raise NotImplementedError
        if modified_by:
            if isinstance(modified_by, str):
                filter_parts.append(cel.equals("modified_by_user_id", created_by))
            else:
                raise NotImplementedError
        return filter_parts

    def _build_metadata_cel_filters(
        self, metadata: list[Any] | dict[str, Any] | None = None
    ) -> list[str]:
        filter_parts = []
        if metadata:
            if isinstance(metadata, list):
                raise NotImplementedError
            if isinstance(metadata, dict):
                for key, value in metadata.items():
                    cast_value = value
                    if isinstance(value, str):
                        cast_value = f"'{value}'"
                    elif isinstance(value, (int, float)):
                        cast_value = f"double({value})"
                    filter_parts.append(cel.equals(f"metadata[{key}]", cast_value))
        return filter_parts

    def _build_tags_metadata_cel_filters(
        self,
<<<<<<< HEAD
        tag_names: list[Any] | list[str] | None = None,
        tag_ids: list[Any] | list[str] | None = None,
=======
        *,
        tags: list[Any] | list[str] | None = None,
>>>>>>> dbf612a5
        metadata: list[Any] | None = None,
    ) -> list[str]:
        """Build CEL filters for tags and metadata.
        Note: Some resources only support filtering on tag_id but conceptually users are most likely to want to filter on tag names. Check the request proto when using this helper and consider using tag_names by default if supported as a filterable field by the request proto.

        Args:
            tag_names: Creates filters for tag names
            tag_ids: Creates filters for tag IDs
            metadata: Creates filters for metadata.

        Returns:
            A list of CEL filters.
        """
        filter_parts = []
        if tag_names:
            tag_names = [tag.name if isinstance(tag, Tag) else tag for tag in tag_names]
            filter_parts.append(cel.in_("tag_name", tag_names))
        if tag_ids:
            tag_ids = [tag.id_ if isinstance(tag, Tag) else tag for tag in tag_ids]
            filter_parts.append(cel.in_("tag_id", tag_ids))
        if metadata:
            filter_parts.extend(self._build_metadata_cel_filters(metadata))
        return filter_parts

    def _build_common_cel_filters(
        self,
        *,
        description_contains: str | None = None,
        include_archived: bool | None = None,
        filter_query: str | None = None,
    ) -> list[str]:
        filter_parts = []
        if description_contains:
            filter_parts.append(cel.contains("description", description_contains))
        if include_archived is not None:
            filter_parts.append(cel.equals("is_archived", include_archived))
        if filter_query:
            filter_parts.append(filter_query)
        return filter_parts<|MERGE_RESOLUTION|>--- conflicted
+++ resolved
@@ -110,14 +110,10 @@
 
     def _build_tags_metadata_cel_filters(
         self,
-<<<<<<< HEAD
+        *,
         tag_names: list[Any] | list[str] | None = None,
         tag_ids: list[Any] | list[str] | None = None,
-=======
-        *,
-        tags: list[Any] | list[str] | None = None,
->>>>>>> dbf612a5
-        metadata: list[Any] | None = None,
+        metadata: list[Any] | dict[str, Any] | None = None,
     ) -> list[str]:
         """Build CEL filters for tags and metadata.
         Note: Some resources only support filtering on tag_id but conceptually users are most likely to want to filter on tag names. Check the request proto when using this helper and consider using tag_names by default if supported as a filterable field by the request proto.
