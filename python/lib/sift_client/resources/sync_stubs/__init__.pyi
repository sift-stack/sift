--- conflicted
+++ resolved
@@ -21,9 +21,7 @@
 from sift_client.sift_types.report import Report, ReportUpdate
 from sift_client.sift_types.rule import Rule, RuleCreate, RuleUpdate
 from sift_client.sift_types.run import Run, RunCreate, RunUpdate
-<<<<<<< HEAD
 from sift_client.sift_types.tag import Tag, TagUpdate
-=======
 from sift_client.sift_types.test_report import (
     TestMeasurement,
     TestMeasurementCreate,
@@ -38,7 +36,6 @@
     TestStepType,
     TestStepUpdate,
 )
->>>>>>> dbf612a5
 
 class AssetsAPI:
     """Sync counterpart to `AssetsAPIAsync`.
@@ -1022,7 +1019,6 @@
         """
         ...
 
-<<<<<<< HEAD
 class TagsAPI:
     """Sync counterpart to `TagsAPIAsync`.
 
@@ -1031,16 +1027,6 @@
 
     def __init__(self, sift_client: SiftClient):
         """Initialize the TagsAPI.
-=======
-class TestResultsAPI:
-    """Sync counterpart to `TestResultsAPIAsync`.
-
-    High-level API for interacting with test reports, steps, and measurements.
-    """
-
-    def __init__(self, sift_client: SiftClient):
-        """Initialize the TestResultsAPI.
->>>>>>> dbf612a5
 
         Args:
             sift_client: The Sift client to use.
@@ -1048,7 +1034,6 @@
         ...
 
     def _run(self, coro): ...
-<<<<<<< HEAD
     def create(self, name: str) -> Tag:
         """Create a new tag.
 
@@ -1080,7 +1065,69 @@
 
         Returns:
             List of Tags that were found or created.
-=======
+        """
+        ...
+
+    def list_(
+        self,
+        *,
+        name: str | None = None,
+        name_contains: str | None = None,
+        name_regex: str | re.Pattern | None = None,
+        names: list[str] | None = None,
+        tag_ids: list[str] | None = None,
+        filter_query: str | None = None,
+        order_by: str | None = None,
+        limit: int | None = None,
+    ) -> list[Tag]:
+        """List tags with optional filtering.
+
+        Args:
+            name: Exact name of the tag.
+            name_contains: Partial name of the tag.
+            name_regex: Regular expression string to filter tags by name.
+            names: List of tag names to filter by.
+            tag_ids: List of tag IDs to filter by.
+            filter_query: Explicit CEL query to filter tags.
+            order_by: How to order the retrieved tags.
+            limit: How many tags to retrieve. If None, retrieves all matches.
+
+        Returns:
+            A list of Tags that matches the filter.
+        """
+        ...
+
+    def update(self, tag: str | Tag, update: TagUpdate | dict) -> Tag:
+        """Update a Tag.
+
+        Args:
+            tag: The Tag or tag ID to update.
+            update: Updates to apply to the Tag.
+
+        Returns:
+            The updated Tag.
+
+        Note:
+            The tags API doesn't have an update method in the proto,
+            so this would need to be implemented if the API supports it.
+        """
+        ...
+
+class TestResultsAPI:
+    """Sync counterpart to `TestResultsAPIAsync`.
+
+    High-level API for interacting with test reports, steps, and measurements.
+    """
+
+    def __init__(self, sift_client: SiftClient):
+        """Initialize the TestResultsAPI.
+
+        Args:
+            sift_client: The Sift client to use.
+        """
+        ...
+
+    def _run(self, coro): ...
     def archive(self, *, test_report: str | TestReport) -> TestReport:
         """Archive a test report.
 
@@ -1201,7 +1248,6 @@
 
         Returns:
             The imported TestReport.
->>>>>>> dbf612a5
         """
         ...
 
@@ -1211,13 +1257,6 @@
         name: str | None = None,
         name_contains: str | None = None,
         name_regex: str | re.Pattern | None = None,
-<<<<<<< HEAD
-        names: list[str] | None = None,
-        tag_ids: list[str] | None = None,
-        created_by: str | None = None,
-        modified_by: str | None = None,
-        filter_query: str | None = None,
-=======
         test_report_ids: list[str] | None = None,
         status: TestStatus | None = None,
         test_system_name: str | None = None,
@@ -1227,52 +1266,10 @@
         system_operator: str | None = None,
         created_by: str | None = None,
         modified_by: str | None = None,
->>>>>>> dbf612a5
         created_after: datetime | None = None,
         created_before: datetime | None = None,
         modified_after: datetime | None = None,
         modified_before: datetime | None = None,
-<<<<<<< HEAD
-        order_by: str | None = None,
-        limit: int | None = None,
-    ) -> list[Tag]:
-        """List tags with optional filtering.
-
-        Args:
-            name: Exact name of the tag.
-            name_contains: Partial name of the tag.
-            name_regex: Regular expression string to filter tags by name.
-            names: List of tag names to filter by.
-            tag_ids: List of tag IDs to filter by.
-            created_by: User ID who created the tag.
-            modified_by: User ID who last modified the tag.
-            filter_query: Explicit CEL query to filter tags.
-            created_after: Filter tags created after this datetime.
-            created_before: Filter tags created before this datetime.
-            modified_after: Filter tags modified after this datetime.
-            modified_before: Filter tags modified before this datetime.
-            order_by: How to order the retrieved tags.
-            limit: How many tags to retrieve. If None, retrieves all matches.
-
-        Returns:
-            A list of Tags that matches the filter.
-        """
-        ...
-
-    def update(self, tag: str | Tag, update: TagUpdate | dict) -> Tag:
-        """Update a Tag.
-
-        Args:
-            tag: The Tag or tag ID to update.
-            update: Updates to apply to the Tag.
-
-        Returns:
-            The updated Tag.
-
-        Note:
-            The tags API doesn't have an update method in the proto,
-            so this would need to be implemented if the API supports it.
-=======
         metadata: list[Any] | dict[str, Any] | None = None,
         include_archived: bool = False,
         filter_query: str | None = None,
@@ -1330,7 +1327,6 @@
             measurements: Measurements to filter by.
             test_steps: Test steps to filter by.
             test_reports: Test reports to filter by.
-            test_report_id: Test report ID to filter by.
             name: Exact name of the test measurement.
             name_contains: Partial name of the test measurement.
             name_regex: Regular expression string to filter test measurements by name.
@@ -1427,6 +1423,5 @@
 
         Returns:
             The updated TestStep.
->>>>>>> dbf612a5
         """
         ...