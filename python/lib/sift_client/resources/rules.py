from __future__ import annotations

from typing import TYPE_CHECKING, Any

from sift_client._internal.low_level_wrappers.rules import RulesLowLevelClient
from sift_client.resources._base import ResourceBase
from sift_client.sift_types.rule import Rule, RuleCreate, RuleUpdate
from sift_client.util import cel_utils as cel

if TYPE_CHECKING:
    import re
    from datetime import datetime

    from sift_client.client import SiftClient


class RulesAPIAsync(ResourceBase):
    """High-level API for interacting with rules.

    This class provides a Pythonic, notebook-friendly interface for interacting with the RulesAPI.
    It handles automatic handling of gRPC services, seamless type conversion, and clear error handling.

    All methods in this class use the Rule class from the low-level wrapper, which is a user-friendly
    representation of a rule using standard Python data structures and types.
    """

    def __init__(self, sift_client: SiftClient):
        """Initialize the RulesAPI.

        Args:
            sift_client: The Sift client to use.
        """
        super().__init__(sift_client)
        self._low_level_client = RulesLowLevelClient(grpc_client=self.client.grpc_client)

    async def get(
        self,
        *,
        rule_id: str | None = None,
        client_key: str | None = None,
    ) -> Rule:
        """Get a Rule.

        Args:
            rule_id: The ID of the rule.
            client_key: The client key of the rule.

        Returns:
            The Rule.
        """
        rule = await self._low_level_client.get_rule(rule_id=rule_id, client_key=client_key)
        return self._apply_client_to_instance(rule)

    async def list_(
        self,
        *,
        name: str | None = None,
        name_contains: str | None = None,
        name_regex: str | re.Pattern | None = None,
<<<<<<< HEAD
        asset_ids: list[str] | None = None,
        asset_tags_ids: list[str] | None = None,
        client_key: str | None = None,
        created_by_user_id: str | None = None,
=======
        # self ids
        rule_ids: list[str] | None = None,
        client_keys: list[str] | None = None,
        # created/modified ranges
        created_after: datetime | None = None,
        created_before: datetime | None = None,
        modified_after: datetime | None = None,
        modified_before: datetime | None = None,
        # created/modified users
        created_by: Any | str | None = None,
        modified_by: Any | str | None = None,
        # metadata
        metadata: list[Any] | None = None,
        # rule specific
        asset_ids: list[str] | None = None,
        asset_tag_ids: list[str] | None = None,
        # common filters
        description_contains: str | None = None,
        include_archived: bool = False,
        filter_query: str | None = None,
>>>>>>> a0ec4574
        order_by: str | None = None,
        limit: int | None = None,
    ) -> list[Rule]:
        """List rules with optional filtering.

        Args:
            name: Exact name of the rule.
            name_contains: Partial name of the rule.
            name_regex: Regular expression string to filter rules by name.
<<<<<<< HEAD
            asset_ids: List of asset IDs to filter rules by.
            asset_tags_ids: List of asset tags IDs to filter rules by.
            client_key: The client key of the rules.
            created_by_user_id: The user ID of the creator of the rules.
            order_by: How to order the retrieved rules.
            limit: How many rules to retrieve. If None, retrieves all matches.
            include_deleted: Include deleted rules.
=======
            rule_ids: IDs of rules to filter to.
            client_keys: Client keys of rules to filter to.
            created_after: Rules created after this datetime.
            created_before: Rules created before this datetime.
            modified_after: Rules modified after this datetime.
            modified_before: Rules modified before this datetime.
            created_by: Filter rules created by this User or user ID.
            modified_by: Filter rules last modified by this User or user ID.
            metadata: Filter rules by metadata criteria.
            asset_ids: Filter rules associated with any of these Asset IDs.
            asset_tag_ids: Filter rules associated with any of these Asset Tag IDs.
            description_contains: Partial description of the rule.
            include_archived: If True, include archived rules in results.
            filter_query: Explicit CEL query to filter rules.
            order_by: Field and direction to order results by.
            limit: Maximum number of rules to return. If None, returns all matches.
>>>>>>> a0ec4574

        Returns:
            A list of Rules that matches the filter.
        """
<<<<<<< HEAD
        if int(name is not None) + int(name_contains is not None) + int(name_regex is not None) > 1:
            raise ValueError("Must use EITHER name, name_contains, or name_regex, not multiple")

        filters = []
        if name:
            filters.append(cel.equals("name", name))
        if name_contains:
            filters.append(cel.contains("name", name_contains))
        if name_regex:
            filters.append(cel.match("name", name_regex))
        if asset_ids:
            filters.append(cel.in_("asset_id", asset_ids))
        if asset_tags_ids:
            filters.append(cel.in_("tag_id", asset_tags_ids))
        if client_key:
            filters.append(cel.equals("client_key", client_key))
        if created_by_user_id:
            filters.append(cel.equals("created_by_user_id", created_by_user_id))
        # We mostly want to OR these filters except for the deleted_date filter
        filter_str = " || ".join(filters) if filters else ""
        if not include_deleted:
            filter_str = f"({filter_str}) && {cel.equals_null('deleted_date')}"
=======
        filter_parts = [
            *self._build_name_cel_filters(
                name=name, name_contains=name_contains, name_regex=name_regex
            ),
            *self._build_time_cel_filters(
                created_after=created_after,
                created_before=created_before,
                modified_after=modified_after,
                modified_before=modified_before,
                created_by=created_by,
                modified_by=modified_by,
            ),
            *self._build_tags_metadata_cel_filters(metadata=metadata),
            *self._build_common_cel_filters(
                description_contains=description_contains,
                include_archived=include_archived,
                filter_query=filter_query,
            ),
        ]
        if rule_ids:
            filter_parts.append(cel.in_("rule_id", rule_ids))
        if client_keys:
            filter_parts.append(cel.in_("client_key", client_keys))
        if asset_ids:
            filter_parts.append(cel.in_("asset_id", asset_ids))
        if asset_tag_ids:
            filter_parts.append(cel.in_("tag_id", asset_tag_ids))
        query_filter = cel.and_(*filter_parts)
>>>>>>> a0ec4574
        rules = await self._low_level_client.list_all_rules(
            filter_query=query_filter,
            order_by=order_by,
            max_results=limit,
            page_size=limit,
        )
        return self._apply_client_to_instances(rules)

    async def find(self, **kwargs) -> Rule | None:
        """Find a single rule matching the given query. Takes the same arguments as `list`. If more than one rule is found,
        raises an error.

        Args:
            **kwargs: Keyword arguments to pass to `list`.

        Returns:
            The Rule found or None.
        """
        rules = await self.list_(**kwargs)
        if len(rules) > 1:
            raise ValueError("Multiple rules found for query")
        elif len(rules) == 1:
            return rules[0]
        return None

    async def create(
        self,
        create: RuleCreate | dict,
    ) -> Rule:
        """Create a new rule.

        Args:
            create: A RuleCreate object or dictionary with configuration for the new rule.

        Returns:
            The created Rule.
        """
        if isinstance(create, dict):
            create = RuleCreate.model_validate(create)

        created_rule = await self._low_level_client.create_rule(create=create)
        return self._apply_client_to_instance(created_rule)

    async def update(
        self,
        rule: Rule | str,
        update: RuleUpdate | dict,
        *,
        version_notes: str | None = None,
    ) -> Rule:
        """Update a Rule.

        Args:
            rule: The Rule or rule ID to update.
            update: Updates to apply to the Rule.
            version_notes: Notes to include in the rule version.

        Returns:
            The updated Rule.
        """
        rule_obj: Rule
        if isinstance(rule, str):
            rule_obj = await self.get(rule_id=rule)
        else:
            rule_obj = rule

        if isinstance(update, dict):
            update = RuleUpdate.model_validate(update)

        updated_rule = await self._low_level_client.update_rule(
            rule=rule_obj, update=update, version_notes=version_notes
        )
        return self._apply_client_to_instance(updated_rule)

    async def archive(self, rule: str | Rule) -> Rule:
        """Archive a rule.

        Args:
            rule: The id or Rule object of the rule to archive.

        Returns:
            The archived Rule.
        """
        return await self.update(rule=rule, update=RuleUpdate(is_archived=True))

    async def unarchive(self, rule: str | Rule) -> Rule:
        """Unarchive a rule.

        Args:
            rule: The id or Rule object of the rule to unarchive.

        Returns:
            The unarchived Rule.
        """
<<<<<<< HEAD
        rules = await self._low_level_client.batch_get_rules(
            rule_ids=rule_ids, client_keys=client_keys
        )
        return self._apply_client_to_instances(rules)

    async def evaluate(
        self,
        *,
        run_id: str | None = None,
        asset_ids: list[str] | None = None,
        all_applicable_rules: bool | None = None,
        start_time: datetime | None = None,
        end_time: datetime | None = None,
        rule_ids: list[str] | None = None,
        rule_version_ids: list[str] | None = None,
        report_template_id: str | None = None,
        tags: list[str] | None = None,
    ) -> tuple[int, str | None, str | None]:
        """Evaluate a rule.

        Pick one of the following grouping of rules to evaluate against:
        - run_id (may optionally include start_time and end_time for more specificity)
        - asset_ids (requires start_time and end_time)
        And one of the following filters to select which rules to evaluate:
        - rule_ids
        - rule_version_ids
        - report_template_id
        - all_applicable_rules

        Args:
            run_id: The run ID to evaluate.
            asset_ids: The asset IDs to evaluate.
            all_applicable_rules: Whether to evaluate all rules applicable to the selected run, assets, or time range.
            start_time: The start time of when to evaluate rules against.
            end_time: The end time of when to evaluate rules against.
            rule_ids: The rule IDs to evaluate.
            rule_version_ids: The rule version IDs to evaluate.
            report_template_id: The report template ID to evaluate.
            tags: Optional tags to add to generated annotations.

        Returns:
            A tuple of (created_annotation_count, report_id, job_id).
        """
        created_annotation_count, report_id, job_id = await self._low_level_client.evaluate_rules(
            run_id=run_id,
            asset_ids=asset_ids,
            all_applicable_rules=all_applicable_rules,
            start_time=start_time,
            end_time=end_time,
            rule_ids=rule_ids,
            rule_version_ids=rule_version_ids,
            report_template_id=report_template_id,
            tags=tags,
        )
        return created_annotation_count, report_id, job_id
=======
        return await self.update(rule=rule, update=RuleUpdate(is_archived=False))
>>>>>>> a0ec4574
<|MERGE_RESOLUTION|>--- conflicted
+++ resolved
@@ -57,12 +57,6 @@
         name: str | None = None,
         name_contains: str | None = None,
         name_regex: str | re.Pattern | None = None,
-<<<<<<< HEAD
-        asset_ids: list[str] | None = None,
-        asset_tags_ids: list[str] | None = None,
-        client_key: str | None = None,
-        created_by_user_id: str | None = None,
-=======
         # self ids
         rule_ids: list[str] | None = None,
         client_keys: list[str] | None = None,
@@ -83,7 +77,6 @@
         description_contains: str | None = None,
         include_archived: bool = False,
         filter_query: str | None = None,
->>>>>>> a0ec4574
         order_by: str | None = None,
         limit: int | None = None,
     ) -> list[Rule]:
@@ -93,15 +86,6 @@
             name: Exact name of the rule.
             name_contains: Partial name of the rule.
             name_regex: Regular expression string to filter rules by name.
-<<<<<<< HEAD
-            asset_ids: List of asset IDs to filter rules by.
-            asset_tags_ids: List of asset tags IDs to filter rules by.
-            client_key: The client key of the rules.
-            created_by_user_id: The user ID of the creator of the rules.
-            order_by: How to order the retrieved rules.
-            limit: How many rules to retrieve. If None, retrieves all matches.
-            include_deleted: Include deleted rules.
-=======
             rule_ids: IDs of rules to filter to.
             client_keys: Client keys of rules to filter to.
             created_after: Rules created after this datetime.
@@ -118,35 +102,10 @@
             filter_query: Explicit CEL query to filter rules.
             order_by: Field and direction to order results by.
             limit: Maximum number of rules to return. If None, returns all matches.
->>>>>>> a0ec4574
 
         Returns:
             A list of Rules that matches the filter.
         """
-<<<<<<< HEAD
-        if int(name is not None) + int(name_contains is not None) + int(name_regex is not None) > 1:
-            raise ValueError("Must use EITHER name, name_contains, or name_regex, not multiple")
-
-        filters = []
-        if name:
-            filters.append(cel.equals("name", name))
-        if name_contains:
-            filters.append(cel.contains("name", name_contains))
-        if name_regex:
-            filters.append(cel.match("name", name_regex))
-        if asset_ids:
-            filters.append(cel.in_("asset_id", asset_ids))
-        if asset_tags_ids:
-            filters.append(cel.in_("tag_id", asset_tags_ids))
-        if client_key:
-            filters.append(cel.equals("client_key", client_key))
-        if created_by_user_id:
-            filters.append(cel.equals("created_by_user_id", created_by_user_id))
-        # We mostly want to OR these filters except for the deleted_date filter
-        filter_str = " || ".join(filters) if filters else ""
-        if not include_deleted:
-            filter_str = f"({filter_str}) && {cel.equals_null('deleted_date')}"
-=======
         filter_parts = [
             *self._build_name_cel_filters(
                 name=name, name_contains=name_contains, name_regex=name_regex
@@ -175,7 +134,6 @@
         if asset_tag_ids:
             filter_parts.append(cel.in_("tag_id", asset_tag_ids))
         query_filter = cel.and_(*filter_parts)
->>>>>>> a0ec4574
         rules = await self._low_level_client.list_all_rules(
             filter_query=query_filter,
             order_by=order_by,
@@ -270,62 +228,4 @@
         Returns:
             The unarchived Rule.
         """
-<<<<<<< HEAD
-        rules = await self._low_level_client.batch_get_rules(
-            rule_ids=rule_ids, client_keys=client_keys
-        )
-        return self._apply_client_to_instances(rules)
-
-    async def evaluate(
-        self,
-        *,
-        run_id: str | None = None,
-        asset_ids: list[str] | None = None,
-        all_applicable_rules: bool | None = None,
-        start_time: datetime | None = None,
-        end_time: datetime | None = None,
-        rule_ids: list[str] | None = None,
-        rule_version_ids: list[str] | None = None,
-        report_template_id: str | None = None,
-        tags: list[str] | None = None,
-    ) -> tuple[int, str | None, str | None]:
-        """Evaluate a rule.
-
-        Pick one of the following grouping of rules to evaluate against:
-        - run_id (may optionally include start_time and end_time for more specificity)
-        - asset_ids (requires start_time and end_time)
-        And one of the following filters to select which rules to evaluate:
-        - rule_ids
-        - rule_version_ids
-        - report_template_id
-        - all_applicable_rules
-
-        Args:
-            run_id: The run ID to evaluate.
-            asset_ids: The asset IDs to evaluate.
-            all_applicable_rules: Whether to evaluate all rules applicable to the selected run, assets, or time range.
-            start_time: The start time of when to evaluate rules against.
-            end_time: The end time of when to evaluate rules against.
-            rule_ids: The rule IDs to evaluate.
-            rule_version_ids: The rule version IDs to evaluate.
-            report_template_id: The report template ID to evaluate.
-            tags: Optional tags to add to generated annotations.
-
-        Returns:
-            A tuple of (created_annotation_count, report_id, job_id).
-        """
-        created_annotation_count, report_id, job_id = await self._low_level_client.evaluate_rules(
-            run_id=run_id,
-            asset_ids=asset_ids,
-            all_applicable_rules=all_applicable_rules,
-            start_time=start_time,
-            end_time=end_time,
-            rule_ids=rule_ids,
-            rule_version_ids=rule_version_ids,
-            report_template_id=report_template_id,
-            tags=tags,
-        )
-        return created_annotation_count, report_id, job_id
-=======
-        return await self.update(rule=rule, update=RuleUpdate(is_archived=False))
->>>>>>> a0ec4574
+        return await self.update(rule=rule, update=RuleUpdate(is_archived=False))