--- conflicted
+++ resolved
@@ -1,7 +1,3 @@
-<<<<<<< HEAD
-import logging
-import sys
-=======
 """
 !!! warning
     The Sift Client is experimental and is subject to change.
@@ -206,8 +202,8 @@
 
 
 """
->>>>>>> a345fcb9
-
+import logging
+import sys
 from sift_client.client import SiftClient
 from sift_client.transport import SiftConnectionConfig
 
@@ -216,7 +212,7 @@
     "SiftConnectionConfig",
 ]
 
-logger = logging.getLogger(__name__)
+logger = logging.getLogger("sift_client")
 logging.basicConfig(
     level=logging.ERROR, format="%(asctime)s - %(name)s - %(levelname)s - %(message)s"
 )
