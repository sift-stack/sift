from __future__ import annotations

from abc import ABC, abstractmethod
<<<<<<< HEAD
from enum import Enum
from typing import TYPE_CHECKING, Any, Callable, ClassVar, Generic, TypeVar
=======
from datetime import datetime
from typing import (
    TYPE_CHECKING,
    Any,
    Callable,
    ClassVar,
    Generic,
    TypeVar,
)
>>>>>>> a0ec4574

from google.protobuf import field_mask_pb2, message
from pydantic import BaseModel, ConfigDict, Field, PrivateAttr, model_validator

if TYPE_CHECKING:
    from sift_client.client import SiftClient


ProtoT = TypeVar("ProtoT", bound=message.Message)
SelfT = TypeVar("SelfT", bound="BaseType")


class BaseType(BaseModel, Generic[ProtoT, SelfT], ABC):
    model_config = ConfigDict(frozen=True)

    id_: str | None = None
    proto: Any | None = Field(default=None, exclude=True)  # For user reference only
    _client: SiftClient | None = None

    @property
    def client(self) -> SiftClient:
        if self._client is None:
            raise AttributeError(
                "Sift client not set. Please retrieve with the SiftClient to use this method."
            )
        return self._client

    @property
    def _id_or_error(self) -> str:
        """Get the ID of this instance or raise an error if it's not set for type safe usage."""
        if self.id_ is None:
            raise ValueError("ID is not set")
        return self.id_

    @classmethod
    @abstractmethod
    def _from_proto(cls, proto: ProtoT, sift_client: SiftClient | None = None) -> SelfT: ...

    def _apply_client_to_instance(self, client: SiftClient) -> None:
        # This bypasses the frozen status of the model
        self.__dict__["_client"] = client

    def _update(self, other: BaseType[ProtoT, SelfT]) -> BaseType[ProtoT, SelfT]:
        """Update this instance with the values from another instance."""
        # This bypasses the frozen status of the model
        for key in other.__class__.model_fields.keys():
            if key in self.model_fields:
                self.__dict__.update({key: getattr(other, key)})

        # Make sure we also update the proto since it is excluded
        self.__dict__["proto"] = other.proto

        return self

    @model_validator(mode="after")
    def _validate_timezones(self):
        """Validate datetime fiels have timezone information."""
        for field_name in self.model_fields.keys():
            val = getattr(self, field_name)
            if isinstance(val, datetime) and val.tzinfo is None:
                raise ValueError(f"{field_name} must have timezone information")

        return self


class MappingHelper(BaseModel):
    """Helper class for mapping fields to proto attributes and update fields
    Args:
        proto_attr_path: The path to the proto attribute to update
        update_field: The optional field to set in the update mask
        converter: The optional proto class or function to use for converting the value of associated field.
    """

    proto_attr_path: str
    update_field: str | None = None
    converter: type[Any] | Callable[[Any], Any] | None = None


class ModelCreateUpdateBase(BaseModel, ABC):
    """Base class for Pydantic models that generate proto messages."""

    model_config = ConfigDict(frozen=False)
    _to_proto_helpers: ClassVar[dict[str, MappingHelper]] = {}

    def __init__(self, **data: Any):
        super().__init__(**data)

    @model_validator(mode="after")
    def _check_mapping_helpers(self):
        if self._to_proto_helpers:
            data = self.model_dump()
            for expected_field in self._to_proto_helpers.keys():
                if expected_field not in data:
                    raise ValueError(
                        f"MappingHelper created for {expected_field} but {self.__class__.__name__} has no matching variable names."
                    )
        return self

    def __init_subclass__(cls, **kwargs):
        super().__init_subclass__(**kwargs)
        required_annotation = "ClassVar[dict[str, MappingHelper]]"
        annotation = cls.__annotations__.get("_to_proto_helpers")
        # Check for correct annotation otherwise pydantic will not populate this properly
        if annotation and annotation != required_annotation:
            raise TypeError(
                f"{cls.__name__} must define _to_proto_helpers type as: {required_annotation}"
            )

    def _build_proto_and_paths(
        self, proto_msg, data, prefix="", already_setting_path_override=False
    ) -> list[str]:
        """Recursively build proto message and collect field paths
        Args:
            proto_msg: The proto message to build
            data: The data to build the proto message with
            prefix: The prefix to add to the field path
            already_setting_path_override: If true, skips path helper handling for this field.This ensures we don't get stuck in a loop if the expanded path includes the field name we're overriding.
        """
        paths = []
        for field_name, value in data.items():
            path = f"{prefix}.{field_name}" if prefix else field_name

            if not already_setting_path_override and field_name in self._to_proto_helpers:
                mapping_helper = self._to_proto_helpers[field_name]
                # Expand the proto path to a dictionary and parse recursively
                for layer in reversed(mapping_helper.proto_attr_path.split(".")):
                    temp = {}
                    temp[layer] = value
                    value = temp
                sub_paths = self._build_proto_and_paths(
                    proto_msg, value, "", already_setting_path_override=True
                )
                if mapping_helper.update_field:
                    paths.append(mapping_helper.update_field)
            elif isinstance(value, dict):
                if field_name in self.__class__._to_proto_helpers:
                    assert self.__class__._to_proto_helpers[field_name].converter, (
                        f"Expecting to run a coverter given a helper was defined for: {field_name}"
                    )
                    sub_paths = self._build_proto_and_paths(
                        proto_msg,
                        {field_name: self.__class__._to_proto_helpers[field_name].converter(value)},  # type: ignore[misc]
                        "",
                        already_setting_path_override=True,
                    )
                    paths.extend(sub_paths)
                else:
                    # Get the submessage
                    sub_msg = getattr(proto_msg, field_name)
                    # Recursively process nested fields
                    sub_paths = self._build_proto_and_paths(
                        sub_msg,
                        value,
                        path,
                        already_setting_path_override=already_setting_path_override,
                    )
                    paths.extend(sub_paths)
            elif isinstance(value, list):
                repeated_field = getattr(proto_msg, field_name)
                del repeated_field[:]  # Remove all existing items
                try:
                    repeated_field.extend(value)  # Add all new values
                except TypeError as e:
                    if field_name in self.__class__._to_proto_helpers:
                        assert self.__class__._to_proto_helpers[field_name].converter, (
                            f"Expecting to run a coverter given a helper was defined for: {field_name}"
                        )
                        for item in value:
                            repeated_field.append(
                                self.__class__._to_proto_helpers[field_name].converter(**item)  # type: ignore
                            )
                    else:
                        raise e
                paths.append(path)
            else:
                try:
                    if isinstance(value, Enum):
                        value = value.value
                    setattr(proto_msg, field_name, value)
                    paths.append(path)
                except (TypeError, AttributeError) as e:
                    raise TypeError(
                        f"Can't set {field_name} to {value} on {proto_msg.__class__.__name__}"
                    ) from e

        return paths


class ModelCreate(ModelCreateUpdateBase, Generic[ProtoT], ABC):
    """Base class for Pydantic models that generate proto messages for creation."""

    @abstractmethod
    def _get_proto_class(self) -> type[ProtoT]:
        """Get the corresponding proto class - override in subclasses since typing is not strict."""
        raise NotImplementedError("Subclasses must implement this")

    def to_proto(self) -> ProtoT:
        """Convert to proto."""
        # Get the corresponding proto class
        proto_cls: type[ProtoT] = self._get_proto_class()
        proto_msg = proto_cls()

        # Get all fields
        data = self.model_dump(exclude_unset=True, exclude_none=True)
        self._build_proto_and_paths(proto_msg, data)

        return proto_msg


class ModelUpdate(ModelCreateUpdateBase, Generic[ProtoT], ABC):
    """Base class for Pydantic models that generate proto patches with field masks."""

    _resource_id: str | None = PrivateAttr(default=None)

    @property
    def resource_id(self):
        return self._resource_id

    @resource_id.setter
    def resource_id(self, value):
        self._resource_id = value

    def to_proto_with_mask(self) -> tuple[ProtoT, field_mask_pb2.FieldMask]:
        """Convert to proto with field mask."""
        # Get the corresponding proto class
        proto_cls: type[ProtoT] = self._get_proto_class()
        proto_msg = proto_cls()

        # Get only explicitly set fields
        data = self.model_dump(exclude_unset=True, exclude_none=True)
        paths = self._build_proto_and_paths(proto_msg, data)

        self._add_resource_id_to_proto(proto_msg)
        mask = field_mask_pb2.FieldMask(paths=paths)
        return proto_msg, mask

    @abstractmethod
    def _get_proto_class(self) -> type[ProtoT]:
        """Get the corresponding proto class - override in subclasses since typing is not strict."""
        raise NotImplementedError("Subclasses must implement this")

    @abstractmethod
    def _add_resource_id_to_proto(self, proto_msg: ProtoT):
        """Assigns a resource ID (such as Asset ID) to the proto message."""
        raise NotImplementedError("Subclasses must implement this")<|MERGE_RESOLUTION|>--- conflicted
+++ resolved
@@ -1,11 +1,8 @@
 from __future__ import annotations
 
 from abc import ABC, abstractmethod
-<<<<<<< HEAD
+from datetime import datetime
 from enum import Enum
-from typing import TYPE_CHECKING, Any, Callable, ClassVar, Generic, TypeVar
-=======
-from datetime import datetime
 from typing import (
     TYPE_CHECKING,
     Any,
@@ -14,7 +11,6 @@
     Generic,
     TypeVar,
 )
->>>>>>> a0ec4574
 
 from google.protobuf import field_mask_pb2, message
 from pydantic import BaseModel, ConfigDict, Field, PrivateAttr, model_validator
