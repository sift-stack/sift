--- conflicted
+++ resolved
@@ -5,12 +5,7 @@
 
 import pytest
 
-<<<<<<< HEAD
 from sift_client import SiftClient, SiftConnectionConfig
-=======
-from sift_client import SiftClient
-from sift_client.transport import SiftConnectionConfig
->>>>>>> dbf612a5
 from sift_client.util.util import AsyncAPIs
 
 
@@ -30,11 +25,7 @@
             api_key=api_key,
             grpc_url=grpc_url,
             rest_url=rest_url,
-<<<<<<< HEAD
             # use_ssl=True,
-=======
-            use_ssl=True,
->>>>>>> dbf612a5
         )
     )
 
