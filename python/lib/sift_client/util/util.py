--- conflicted
+++ resolved
@@ -12,11 +12,8 @@
         ReportsAPIAsync,
         RulesAPIAsync,
         RunsAPIAsync,
-<<<<<<< HEAD
         TagsAPIAsync,
-=======
         TestResultsAPIAsync,
->>>>>>> dbf612a5
     )
 
 
@@ -44,18 +41,16 @@
     runs: RunsAPIAsync
     """Instance of the Runs API for making asynchronous requests."""
 
+    rules: RulesAPIAsync
+    """Instance of the Rules API for making asynchronous requests."""
+
     tags: TagsAPIAsync
     """Instance of the Tags API for making asynchronous requests."""
 
-    rules: RulesAPIAsync
-    """Instance of the Rules API for making asynchronous requests."""
+    test_results: TestResultsAPIAsync
+    """Instance of the Test Results API for making asynchronous requests."""
 
-<<<<<<< HEAD
 
 def count_non_none(*args: Any) -> int:
     """Count the number of non-none arguments."""
-    return sum(1 for arg in args if arg is not None)
-=======
-    test_results: TestResultsAPIAsync
-    """Instance of the Test Results API for making asynchronous requests."""
->>>>>>> dbf612a5
+    return sum(1 for arg in args if arg is not None)