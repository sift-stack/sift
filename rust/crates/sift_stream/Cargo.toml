--- conflicted
+++ resolved
@@ -49,8 +49,7 @@
 tonic = { workspace = true }
 tower = { version = "0.5.2", features = ["util"] }
 tracing-subscriber = { version = "0.3.19", features = ["fmt", "env-filter"] }
-<<<<<<< HEAD
-tokio = { version = "1.43.0", features = ["rt", "rt-multi-thread", "sync", "time"] }
+tokio = { version = "1.44.2", features = ["rt", "rt-multi-thread", "sync", "time"] }
 uuid = { version = "1.16.0", features = ["v4"] }
 tracing-test = { version = "0.2.5", features = ["no-env-filter"] }
 criterion = { version = "0.5", features = ["html_reports"] }
@@ -59,8 +58,4 @@
 [[bench]]
 name = "message_to_ingest_req"
 harness = false
-required-features = ["unstable"]
-=======
-tokio = { version = "1.44.2", features = ["rt", "rt-multi-thread", "sync", "time"] }
-uuid = { version = "1.16.0", features = ["v4"] }
->>>>>>> 8b52ed66
+required-features = ["unstable"]