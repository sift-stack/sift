--- conflicted
+++ resolved
@@ -58,17 +58,6 @@
 
 /// Configuration for the task-based SiftStream
 #[derive(Clone)]
-<<<<<<< HEAD
-pub struct TaskConfig {
-    pub sift_stream_id: Uuid,
-    pub grpc_channel: SiftChannel,
-    pub metrics: Arc<SiftStreamMetrics>,
-    pub checkpoint_interval: Duration,
-    pub recovery_config: RecoveryConfig,
-    pub control_channel_capacity: usize,
-    pub ingestion_data_channel_capacity: usize,
-    pub backup_data_channel_capacity: usize,
-=======
 pub(crate) struct TaskConfig {
     pub(crate) sift_stream_id: Uuid,
     pub(crate) grpc_channel: SiftChannel,
@@ -77,8 +66,8 @@
     pub(crate) enable_compression_for_ingestion: bool,
     pub(crate) recovery_config: RecoveryConfig,
     pub(crate) control_channel_capacity: usize,
-    pub(crate) data_channel_capacity: usize,
->>>>>>> 68b08c86
+    pub(crate) ingestion_data_channel_capacity: usize,
+    pub(crate) backup_data_channel_capacity: usize,
 }
 
 /// Data message with stream ID for routing
